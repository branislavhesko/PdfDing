{% load static %}
<!DOCTYPE html>

<!--
This viewer is based on the in build firefox pdf viewer.
The original file can be found under web/viewer.html of the following prebuilt pdf.js release:
https://github.com/mozilla/pdf.js/releases/download/v5.0.375/pdfjs-5.0.375-dist.zip
Below you can find the license of said base viewer.

--------------------------------------------------------------------------
Copyright 2012 Mozilla Foundation

Licensed under the Apache License, Version 2.0 (the "License");
you may not use this file except in compliance with the License.
You may obtain a copy of the License at

    http://www.apache.org/licenses/LICENSE-2.0

Unless required by applicable law or agreed to in writing, software
distributed under the License is distributed on an "AS IS" BASIS,
WITHOUT WARRANTIES OR CONDITIONS OF ANY KIND, either express or implied.
See the License for the specific language governing permissions and
limitations under the License.

Adobe CMap resources are covered by their own copyright but the same license:

    Copyright 1990-2015 Adobe Systems Incorporated.

See https://github.com/adobe-type-tools/cmap-resources
-->

<html dir="ltr" mozdisallowselectionprint>
  <head>
    <meta charset="utf-8">
    <meta name="viewport" content="width=device-width, initial-scale=1, maximum-scale=1">
    <meta name="google" content="notranslate">
    {# do not change ./../static as it will break the viewer in the prod container #}
    <link rel="stylesheet" href="../../static/pdfjs/web/viewer.css">
    <link rel="stylesheet" href="{% static 'css/pdf_viewer.css' %}">
    <link rel="icon" type="image/x-icon" href="{% static 'images/logo_with_circle.svg' %}">
<<<<<<< HEAD
    <script src="../../static/pdfjs/web/viewer.mjs" type="module"></script>
    <script>
      // get the start page
      var page_number = {{ current_page }};

      // open pdf on the start page
      window.addEventListener('load', function() {
          PDFViewerApplication.initialBookmark = "page="+page_number;
          {% if user_view_bool %}
          PDFViewerApplication.open({ url: "{% url 'serve_pdf' pdf_id revision %}" });
          {% else %}
          PDFViewerApplication.open({ url: "{% url 'serve_shared_pdf' shared_pdf_id revision %}" });
          {% endif %}
          // overwrite setTitle so that PdfDing controls the tab's title
          PDFViewerApplication.setTitle = function set_new_title(new_title) {
            const editorIndicator = this._hasAnnotationEditors;
            document.title = `${editorIndicator ? "* " : ""}${"{{ tab_title }}"}`;
          }
      });

      // set properties
      document.addEventListener("webviewerloaded", () => {
        PDFViewerApplicationOptions.set('disablePreferences', true); // needed otherwise settings are not overwritten
        PDFViewerApplicationOptions.set('disableHistory', true); // disable browsing history, clicking on chapters does not open new page
        PDFViewerApplicationOptions.set('viewOnLoad', 1  ); // disable remembering page
        PDFViewerApplicationOptions.set("workerSrc", "../../static/pdfjs/build/pdf.worker.mjs");
      });

      {% if user_view_bool %}
      // check every 3 seconds if remote page needs updating
      setInterval(update_remote_page, 3000);

      // function for updating the remote page
      function update_remote_page() {
        if (PDFViewerApplication.pdfViewer.currentPageNumber != page_number) {
          page_number = PDFViewerApplication.pdfViewer.currentPageNumber;
          set_current_page(page_number);
        }
      }
      {% endif %}

      function set_current_page(current_page) {
        var form_data = new FormData();
        form_data.append('pdf_id', '{{ pdf_id }}')
        form_data.append('current_page', current_page)

        fetch("{% url 'update_page'%}", {
          method: "POST",
          body: form_data,
          headers: {
            'X-CSRFToken': '{{ csrf_token }}',
          },
        });
      }

      // Mobile swipe gestures for page navigation
      document.addEventListener('DOMContentLoaded', function() {
        const viewerContainer = document.getElementById('viewerContainer');
        let startX = null;
        let startY = null;
        const threshold = 50; // Minimum swipe distance
        
        function handleTouchStart(e) {
          const touch = e.touches[0];
          startX = touch.clientX;
          startY = touch.clientY;
        }
        
        function handleTouchEnd(e) {
          if (!startX || !startY) return;
          
          const touch = e.changedTouches[0];
          const deltaX = touch.clientX - startX;
          const deltaY = touch.clientY - startY;
          
          // Only trigger if horizontal swipe is larger than vertical
          if (Math.abs(deltaX) > Math.abs(deltaY) && Math.abs(deltaX) > threshold) {
            if (deltaX > 0) {
              // Swipe right - previous page
              PDFViewerApplication.pdfViewer.previousPage();
            } else {
              // Swipe left - next page
              PDFViewerApplication.pdfViewer.nextPage();
            }
          }
          
          startX = null;
          startY = null;
        }
        
        if (viewerContainer) {
          viewerContainer.addEventListener('touchstart', handleTouchStart, {passive: true});
          viewerContainer.addEventListener('touchend', handleTouchEnd, {passive: true});
        }
        
        // Mobile-specific PDF.js optimizations
        document.addEventListener("webviewerloaded", () => {
          // Enable touch navigation
          PDFViewerApplicationOptions.set('enableWebGL', false); // Better mobile performance
          PDFViewerApplicationOptions.set('useOnlyCssZoom', true); // Smoother zoom on mobile
          
          // Auto-fit on mobile devices
          if (window.innerWidth <= 768) {
            PDFViewerApplicationOptions.set('defaultZoomValue', 'page-fit');
          }
        });
      });

      {% if user_view_bool %}
      // send file via the fetch api to the backend
      function send_pdf_file(file) {
        var form_data = new FormData();
        form_data.append('updated_pdf', file);
        form_data.append('pdf_id', '{{ pdf_id }}')

        fetch("{% url 'update_pdf'%}", {
          method: "POST",
          body: form_data,
          headers: {
            'X-CSRFToken': '{{ csrf_token }}',
          },
        });
      }

      // function for updating the pdf file in the backend
      async function update_pdf() {
        if (PDFViewerApplication._saveInProgress) {
          return;
        }
        PDFViewerApplication._saveInProgress = true;
        await PDFViewerApplication.pdfScriptingManager.dispatchWillSave();

        try {
          const data = await PDFViewerApplication.pdfDocument.saveDocument();
          const updated_pdf = new Blob([data], {type: "application/pdf"});
          send_pdf_file(updated_pdf);
          PDFViewerApplication._hasAnnotationEditors = false;
          // removes "*" from the tab title in order to signal that the file was successfully saved
          PDFViewerApplication.setTitle("{{ tab_title }}");
        } catch (reason) {
          console.error(`Error when saving the document: ${reason.message}`);
        } finally {
          await PDFViewerApplication.pdfScriptingManager.dispatchDidSave();
          PDFViewerApplication._saveInProgress = false;
        }
      }
      {% endif %}
    </script>
    <style>
      /* Enhanced mobile responsiveness */
      @media all and (max-width: 900px){
        #outerContainer .hiddenMediumView{
          display:none !important;
        }
        #outerContainer .visibleMediumView:not(.hidden, [hidden]){
          display:inline-block !important;
        }
        
        /* Improve sidebar on tablets */
        #sidebarContainer {
          width: 280px !important;
        }
        
        /* Better toolbar spacing */
        #toolbarViewer {
          padding: 0 8px !important;
        }
      }
      
      @media all and (max-width: 750px){
        .hiddenSmallView,
        .hiddenSmallView *{
          display:none !important;
        }
        #toolbarContainer #toolbarViewer .toolbarButtonSpacer{
          width:0;
        }
        
        /* Mobile-specific improvements */
        #sidebarContainer {
          width: 250px !important;
        }
        
        #toolbarViewer {
          padding: 0 4px !important;
          min-height: 44px !important; /* Touch-friendly height */
        }
        
        /* Larger touch targets for mobile */
        .toolbarButton {
          min-width: 44px !important;
          min-height: 44px !important;
          padding: 8px !important;
        }
        
        /* Better zoom controls for mobile */
        #scaleSelect {
          min-height: 40px !important;
          font-size: 14px !important;
        }
        
        /* Page number input improvements */
        #pageNumber {
          min-height: 40px !important;
          min-width: 60px !important;
          font-size: 16px !important; /* Prevent zoom on iOS */
          text-align: center !important;
        }
      }
      
      @media all and (max-width: 480px){
        /* Extra small mobile devices */
        #sidebarContainer {
          width: 200px !important;
        }
        
        #toolbarViewer {
          flex-wrap: wrap !important;
          gap: 4px !important;
        }
        
        /* Stack toolbar elements on very small screens */
        #toolbarViewerMiddle {
          order: 3 !important;
          width: 100% !important;
          justify-content: center !important;
          margin-top: 4px !important;
        }
        
        /* Compact page navigation */
        #pageNumber {
          min-width: 50px !important;
        }
        
        #numPages {
          font-size: 12px !important;
        }
      }
      
      /* Touch improvements for all mobile devices */
      @media (hover: none) and (pointer: coarse) {
        /* Increase tap targets */
        .toolbarButton, button {
          min-height: 44px !important;
          min-width: 44px !important;
        }
        
        /* Better scroll behavior */
        #viewerContainer {
          -webkit-overflow-scrolling: touch !important;
          scroll-behavior: smooth !important;
        }
        
        /* Prevent zoom on double tap */
        #viewer {
          touch-action: pan-x pan-y !important;
        }
      }
      select:hover option:hover {
          background-color: red !important;
          color: white !important;
      }
=======
    <style>
>>>>>>> 846a96c1
      :root{

        /* elements using the theme color */
        --button-hover-color: rgb({{ theme_color }});  /* button hover */
        --progressBar-color: rgb({{ theme_color }});  /* progressbar color */
        --toggled-btn-bg-color: rgb({{ theme_color }} / 0.9);  /* dropdown toggled color */
        --scrollbar-color: rgb({{ theme_color }});  /* scroll indicator color */
        --treeitem-hover-color: rgb({{ theme_color }});  /* table of contents hover text color */
        --treeitem-selected-color: rgb({{ theme_color }});  /* table of contents selected text color */
        --thumbnail-hover-color: rgb({{ theme_color }} / 0.3);  /* thumbnail hover bg color */
        --thumbnail-selected-color: rgb({{ theme_color }} / 0.7);  /* thumbnail selected bg color */
        --button-signature-hover-bg: rgb({{ theme_color }});
        --signature-hover-bg: rgb({{ theme_color }});
      }
      .textLayer .highlight {
        --highlight-bg-color: rgb({{ theme_color }} / 0.2);  /* thumbnail hover bg color */
        --highlight-selected-bg-color: rgb({{ theme_color }} / 0.5);  /* thumbnail hover bg color */
      }
      .button1:hover {
        background-color: rgb({{ theme_color }});
      }
      .pdfSidebarNotification::after {
        background-color: rgb({{ theme_color }});
      }
      .toolbarField:focus{
        border-color: rgb({{ theme_color }});
      }
      .logo {
         background: rgb({{ theme_color }});
      }
<<<<<<< HEAD
      
      /* Center PDF viewer on desktop while maintaining mobile support */
      @media (min-width: 1024px) {
        #outerContainer {
          max-width: 1400px !important;
          margin: 0 auto !important;
          box-shadow: 0 0 20px rgba(0, 0, 0, 0.1) !important;
        }
        
        body {
          background-color: rgba({{ primary_color }}, 0.3) !important;
        }
      }
      
      @media (min-width: 1200px) {
        #outerContainer {
          max-width: 1600px !important;
        }
      }
      
      /* Ensure mobile responsiveness is preserved */
      @media (max-width: 1023px) {
        #outerContainer {
          max-width: 100% !important;
          margin: 0 !important;
          box-shadow: none !important;
        }
        
        body {
          background-color: rgb({{ primary_color }}) !important;
        }
      }
      
      /* PDF page styling with black borders */
      #viewerContainer > #viewer .page {
        border: 1px solid #000000 !important;
        box-shadow: 0 2px 8px rgba(0, 0, 0, 0.15) !important;
        margin: 8px !important;
      }
      
      /* Center PDF viewer horizontally for all zoom levels */
      #viewerContainer {
        display: flex !important;
        justify-content: center !important;
      }
      
      #viewer {
        display: flex !important;
        flex-direction: column !important;
        align-items: center !important;
      }
      
      {% if request.user.profile.pdf_inverted_mode == 'Enabled' %}
      #viewerContainer > #viewer .page {
        filter: grayscale(100%);
        filter: invert(80%);
        border: 1px solid #ffffff !important; /* White border for inverted mode */
=======
      #addSignatureDialog {
        --tab-text-active-color: rgb({{ theme_color }});
        --tab-top-line-active-color: rgb({{ theme_color }});
        --tab-top-line-active-hover-color: rgb({{ theme_color }});
        --tab-bg-hover: rgb({{ theme_color }});
        --tab-bg-active-hover-color: rgb({{ theme_color }});
        --button-primary-bg-color: rgb({{ theme_color }});
        --button-primary-hover-bg-color: rgb({{ theme_color }} / 0.9);
        --clear-signature-button-bg-hover: rgb({{ theme_color }});
>>>>>>> 846a96c1
      }
    </style>
    <script>
      (function() {
        const theme = '{{ theme }}';

        if (theme === 'system') {
          const isSystemDark = window.matchMedia('(prefers-color-scheme: dark)').matches;

          if (isSystemDark) {
            document.documentElement.classList.add('dark');
          } else {
            document.documentElement.classList.add('light');
          }

          // Listen for system theme changes
          window.matchMedia('(prefers-color-scheme: dark)').addEventListener('change', (event) => {
            document.documentElement.classList.toggle('dark', event.matches);
          });
        } else {
          document.documentElement.classList.add(theme);
        }
      })();
    </script>
    {# do not change ./../static as it will break the viewer in the prod container #}
    <script src="../../static/pdfjs/build/pdf.mjs" type="module"></script>
    <script src="../../static/pdfjs/web/viewer.mjs" type="module"></script>
    <script src="{% static 'js/pdfding/viewer_base.js' %}" type="text/javascript"></script>
    {% if user_view_bool %}
    <script src="{% static 'js/pdfding/viewer_logged_in.js' %}" type="text/javascript"></script>
    {% endif %}
    <script>
      {# get the start page #}
      var page_number = {{ current_page }};

      {% if user_view_bool %}
      var url = "{% url 'serve_pdf' pdf_id revision %}"
      {% else %}
      var url = "{% url 'serve_shared_pdf' shared_pdf_id revision %}"
      {% endif %}
      start_viewer(page_number, url, "{{ tab_title }}");

      {% if user_view_bool %}
      get_remote_signatures("{% url 'signatures' %}");

      {# check every 3 seconds if remote page needs updating #}
      setInterval(update_remote_page, 3000, '{{ pdf_id }}', '{% url 'update_page' %}', '{{ csrf_token }}');

      {# check every 5 seconds if remote signatures need updating #}
      setInterval(update_remote_signatures, 5000, '{% url 'signatures' %}', '{{ csrf_token }}');

      {% if keep_screen_awake == 'Enabled' %}
      requestWakeLock();
      {% endif %}
      {% endif %}
    </script>
  </head>

  <body>
    <div id="outerContainer">
      <div id="sidebarContainer">
        <div id="toolbarSidebar" class="toolbarHorizontalGroup">
          <div id="toolbarSidebarLeft">
            <div id="sidebarViewButtons" class="toolbarHorizontalGroup toggled">
              <button id="viewThumbnail" class="toolbarButton toggled" type="button" title="Thumbnails">
                 <span>Thumbnails</span>
              </button>
              <button id="viewOutline" class="toolbarButton" type="button" title="Table of Contents">
                 <span>Document Outline</span>
              </button>
            </div>
          </div>
          <div id="toolbarSidebarRight">
            <div id="outlineOptionsContainer" class="toolbarHorizontalGroup">
              <div class="verticalToolbarSeparator"></div>
              <button id="currentOutlineItem" class="toolbarButton" type="button" disabled="disabled" title="Current Position">
                <span>Current Outline Item</span>
              </button>
            </div>
          </div>
        </div>
        <div id="sidebarContent">
          <div id="thumbnailView"></div>
          <div id="outlineView" class="hidden"></div>
        </div>
        <div id="sidebarResizer"></div>
      </div>  <!-- sidebarContainer -->
      <div id="mainContainer">
        <div class="toolbar">
          <div id="toolbarContainer">
            <div id="toolbarViewer" class="toolbarHorizontalGroup">
              <div id="toolbarViewerLeft" class="toolbarHorizontalGroup">
                <button id="sidebarToggleButton" class="toolbarButton" type="button"></button>
                <div class="splitToolbarButtonSeparator hiddenSmallView" style="margin: 4px;"></div>
                <div class="toolbarButtonWithContainer">
                  <button id="viewFindButton" class="toolbarButton" type="button" title="Search"></button>
                  <div class="hidden doorHanger toolbarHorizontalGroup" id="findbar">
                    <div id="findInputContainer" class="toolbarHorizontalGroup">
                      <span class="loadingInput end toolbarHorizontalGroup">
                        <input id="findInput" class="toolbarField" placeholder="Search for">
                      </span>
                      <div class="toolbarHorizontalGroup">
                        <button id="findPreviousButton" class="toolbarButton" type="button" title="Find Previous"></button>
                        <div class="splitToolbarButtonSeparator"></div>
                        <button id="findNextButton" class="toolbarButton" type="button" title="Find Next"></button>
                      </div>
                    </div>
                    <div id="findbarOptionsOneContainer" class="toolbarHorizontalGroup">
                      <div class="toggleButton toolbarLabel">
                        <input type="checkbox" id="findHighlightAll"/>
                        <label for="findHighlightAll" data-l10n-id="pdfjs-find-highlight-checkbox">Highlight All</label>
                      </div>
                      <div class="toggleButton toolbarLabel">
                        <input type="checkbox" id="findMatchCase"/>
                        <label for="findMatchCase" data-l10n-id="pdfjs-find-match-case-checkbox-label">Match Case</label>
                      </div>
                    </div>
                    <div id="findbarOptionsTwoContainer" class="toolbarHorizontalGroup">
                      <div class="toggleButton toolbarLabel">
                        <input type="checkbox" id="findMatchDiacritics"/>
                        <label for="findMatchDiacritics" data-l10n-id="pdfjs-find-match-diacritics-checkbox-label">Match Diacritics</label>
                      </div>
                      <div class="toggleButton toolbarLabel">
                        <input type="checkbox" id="findEntireWord"/>
                        <label for="findEntireWord" data-l10n-id="pdfjs-find-entire-word-checkbox-label">Whole Words</label>
                      </div>
                    </div>
                    <div id="findbarMessageContainer" class="toolbarHorizontalGroup">
                      <span id="findResultsCount" class="toolbarLabel"></span>
                      <span id="findMsg" class="toolbarLabel"></span>
                    </div>
                  </div>  <!-- findbar -->
                </div>
                <div class="toolbarButtonSpacer"></div>
              </div>
              <div id="toolbarViewerMiddle" class="toolbarHorizontalGroup">
                <div class="toolbarHorizontalGroup">
                  <button id="zoomOutButton" class="toolbarButton" type="button" title="Zoom Out"></button>
                  <div class="splitToolbarButtonSeparator"></div>
                  <button id="zoomInButton" class="toolbarButton" type="button" title="Zoom In"></button>
                </div>
                <span id="scaleSelectContainer" class="dropdownToolbarButton">
                  <select id="scaleSelect">
                    <option id="pageAutoOption" value="auto" selected="selected">Automatic Zoom</option>
                    <option id="pageFitOption" value="page-fit">Page Fit</option>
                    <option id="customScaleOption" value="custom" disabled="disabled" hidden="true" data-l10n-id="pdfjs-page-scale-percent" data-l10n-args='{ "scale": 0 }'>0%</option>
                    <option value="0.5">50%</option>
                    <option value="0.75">75%</option>
                    <option value="1">100%</option>
                    <option value="1.25">125%</option>
                    <option value="1.5">150%</option>
                    <option value="2">200%</option>
                  </select>
                </span>
                <div class="toolbarButtonSpacer"></div>
                <div class="toolbarHorizontalGroup hiddenSmallView">
                  <button class="toolbarButton" type="button" id="previous" title="Previous Page"></button>
                  <div class="splitToolbarButtonSeparator"></div>
                  <button class="toolbarButton" type="button" id="next" title="Next Page"></button>
                </div>
                <div class="toolbarHorizontalGroup">
                  <span class="loadingInput start toolbarHorizontalGroup">
                    <input type="number" id="pageNumber" class="toolbarField" value="1" min="1" autocomplete="off">
                  </span>
                  <span id="numPages" class="toolbarLabel hiddenMiniView"></span>
                </div>
              </div>
              <div id="toolbarViewerRight" class="toolbarHorizontalGroup">
                <div class="toolbarHorizontalGroup toolbarLabel">
                  <img src="{% static 'images/logo.svg' %}" class="logo hiddenSmallView">
                  <span class="hiddenSmallView hiddenMediumView" style="font-size: medium;font-weight: bold; color: rgb({{ theme_color }});">PdfDing</span>
                  <div class="toolbarButtonSpacer hiddenSmallView hiddenMediumView"></div>
                </div>
                <div class="toolbarHorizontalGroup" >
                  {% if user_view_bool %}
                  <button onclick="update_pdf('{{ pdf_id }}', '{% url 'update_pdf'%}', '{{ csrf_token }}', '{{ tab_title }}')" class="button1" title="Save">
                    <svg width="20px" height="20px" viewBox="0 0 24 24" fill="none" xmlns="http://www.w3.org/2000/svg">
                      <!-- Uploaded to: SVG Repo, www.svgrepo.com, Generator: SVG Repo Mixer Tools -->
                      <!--Source: https://www.svgrepo.com/svg/502821/save-->
                      <!--License: PD-->
                      <path opacity="0.6" d="M4 6C4 4.89543 4.89543 4 6 4H12H14.1716C14.702 4 15.2107 4.21071 15.5858 4.58579L19.4142 8.41421C19.7893 8.78929 20 9.29799 20 9.82843V12V18C20 19.1046 19.1046 20 18 20H6C4.89543 20 4 19.1046 4 18V6Z" stroke="currentColor" stroke-width="2" stroke-linecap="round" stroke-linejoin="round"/>
                      <path opacity="0.6" d="M8 4H13V7C13 7.55228 12.5523 8 12 8H9C8.44772 8 8 7.55228 8 7V4Z" stroke="currentColor" stroke-width="2" stroke-linecap="round" stroke-linejoin="round"/>
                      <path opacity="0.6" d="M7 15C7 13.8954 7.89543 13 9 13H15C16.1046 13 17 13.8954 17 15V20H7V15Z" stroke="currentColor" stroke-width="2" stroke-linecap="round" stroke-linejoin="round"/>
                    </svg>
                  </button>
                  {% endif %}
                </div>
                {% if user_view_bool %}
                <div id="editorModeButtons" class="toolbarHorizontalGroup" role="radiogroup">
                  <div id="editorSignature" class="toolbarButtonWithContainer">
                    <button id="editorSignatureButton" class="toolbarButton" type="button" title="Signature" tabindex="0" role="radio" aria-expanded="false" aria-haspopup="true" aria-controls="editorSignatureParamsToolbar">
                      <span>Signature</span>
                    </button>
                    <div class="editorParamsToolbar hidden doorHangerRight menu" id="editorSignatureParamsToolbar">
                      <div id="addSignatureDoorHanger" class="menuContainer" role="region" data-l10n-id="pdfjs-editor-add-signature-container">
                        <button id="editorSignatureAddSignature" class="toolbarButton labeled" type="button" tabindex="0">
                          <span class="editorParamsLabel">Add new signature</span>
                        </button>
                      </div>
                    </div>
                  </div>
                  <div id="editorHighlight" class="toolbarButtonWithContainer">
                    <button id="editorHighlightButton" class="toolbarButton" type="button" title="Highlight">
                      <span>Highlight</span>
                    </button>
                    <div class="editorParamsToolbar hidden doorHangerRight" id="editorHighlightParamsToolbar">
                      <div id="highlightParamsToolbarContainer" class="editorParamsToolbarContainer">
                        <div id="editorHighlightColorPicker" class="colorPicker">
                          <span id="highlightColorPickerLabel" class="editorParamsLabel">Highlight color</span>
                        </div>
                        <div id="editorHighlightThickness">
                          <label for="editorFreeHighlightThickness" class="editorParamsLabel">Thickness</label>
                          <div class="thicknessPicker">
                            <input type="range" id="editorFreeHighlightThickness" class="editorParamsSlider" value="12" min="8" max="24" step="1">
                          </div>
                        </div>
                        <div id="editorHighlightVisibility">
                          <div class="divider"></div>
                          <div class="toggler">
                            <label for="editorHighlightShowAll" class="editorParamsLabel">Show all</label>
                            <button id="editorHighlightShowAll" class="toggle-button" type="button" aria-pressed="true"></button>
                          </div>
                        </div>
                      </div>
                    </div>
                  </div>
                  <div id="editorFreeText" class="toolbarButtonWithContainer">
                    <button id="editorFreeTextButton" class="toolbarButton" type="button" title="Annotation">
                      <span>Text</span>
                    </button>
                    <div class="editorParamsToolbar hidden doorHangerRight" id="editorFreeTextParamsToolbar">
                      <div class="editorParamsToolbarContainer">
                        <div class="editorParamsSetter">
                          <label for="editorFreeTextColor" class="editorParamsLabel">Color</label>
                          <input type="color" id="editorFreeTextColor" class="editorParamsColor">
                        </div>
                        <div class="editorParamsSetter">
                          <label for="editorFreeTextFontSize" class="editorParamsLabel">Size</label>
                          <input type="range" id="editorFreeTextFontSize" class="editorParamsSlider" value="10" min="5" max="100" step="1">
                        </div>
                      </div>
                    </div>
                  </div>
                  <div id="editorInk" class="toolbarButtonWithContainer">
                    <button id="editorInkButton" class="toolbarButton" type="button" title="Draw">
                      <span>Draw</span>
                    </button>
                    <div class="editorParamsToolbar hidden doorHangerRight" id="editorInkParamsToolbar">
                      <div class="editorParamsToolbarContainer">
                        <div class="editorParamsSetter">
                          <label for="editorInkColor" class="editorParamsLabel">Color</label>
                          <input type="color" id="editorInkColor" class="editorParamsColor">
                        </div>
                        <div class="editorParamsSetter">
                          <label for="editorInkThickness" class="editorParamsLabel">Thickness</label>
                          <input type="range" id="editorInkThickness" class="editorParamsSlider" value="1" min="1" max="20" step="1">
                        </div>
                        <div class="editorParamsSetter">
                          <label for="editorInkOpacity" class="editorParamsLabel">Opacity</label>
                          <input type="range" id="editorInkOpacity" class="editorParamsSlider" value="1" min="0.05" max="1" step="0.05">
                        </div>
                      </div>
                    </div>
                  </div>
                </div>
                <div class="splitToolbarButtonSeparator hiddenSmallView" style="margin: 4px;"></div>
                {% endif %}
                <div id="secondaryToolbarToggle" class="toolbarButtonWithContainer">
                  <button id="secondaryToolbarToggleButton" class="toolbarButton" type="button" tabindex="0" title="Tools" aria-expanded="false" aria-haspopup="true" aria-controls="secondaryToolbar">
                  </button>
                  <div id="secondaryToolbar" class="hidden doorHangerRight menu">
                    <div id="secondaryToolbarButtonContainer" class="menuContainer">
                      <div >
                        <button id="secondaryPrint" class="toolbarButton labeled" type="button" tabindex="0">
                          <span>Print</span>
                        </button>
                        <button id="secondaryDownload" class="toolbarButton labeled" type="button" tabindex="0">
                          <span>Download</span>
                        </button>
                      </div>
                      <button id="firstPage" class="toolbarButton labeled" type="button" tabindex="0">
                        <span>Go to first page</span>
                      </button>
                      <button id="lastPage" class="toolbarButton labeled" type="button" tabindex="0">
                        <span>Go to last page</span>
                      </button>
                      <div class="horizontalToolbarSeparator"></div>
                      <div id="cursorToolButtons" role="radiogroup">
                        <button id="cursorSelectTool" class="toolbarButton labeled toggled" type="button" tabindex="0" role="radio" aria-checked="true">
                          <span>Text Selection Tool</span>
                        </button>
                        <button id="cursorHandTool" class="toolbarButton labeled" type="button" tabindex="0" role="radio" aria-checked="false">
                          <span>Hand Tool</span>
                        </button>
                      </div>
                      <div class="horizontalToolbarSeparator"></div>
                      <div id="scrollModeButtons" role="radiogroup">
                        <button id="scrollPage" class="toolbarButton labeled" type="button" tabindex="0" role="radio" aria-checked="false">
                          <span>Page Scrolling</span>
                        </button>
                        <button id="scrollVertical" class="toolbarButton labeled toggled" type="button" tabindex="0" role="radio" aria-checked="true">
                          <span>Vertical Scrolling</span>
                        </button>
                        <button id="scrollHorizontal" class="toolbarButton labeled" type="button" tabindex="0" role="radio" aria-checked="false">
                          <span>Horizontal Scrolling</span>
                        </button>
                        <button id="scrollWrapped" class="toolbarButton labeled" type="button" tabindex="0" role="radio" aria-checked="false">
                          <span>Wrapped Scrolling</span>
                        </button>
                      </div>
                      <div class="horizontalToolbarSeparator"></div>
                      <div id="spreadModeButtons" role="radiogroup">
                        <button id="spreadNone" class="toolbarButton labeled toggled" type="button" tabindex="0" role="radio" aria-checked="true">
                          <span>No Spreads</span>
                        </button>
                        <button id="spreadOdd" class="toolbarButton labeled" type="button" tabindex="0" role="radio" aria-checked="false">
                          <span>Odd Spreads</span>
                        </button>
                        <button id="spreadEven" class="toolbarButton labeled" type="button" tabindex="0" role="radio" aria-checked="false">
                          <span>Even Spreads</span>
                        </button>
                      </div>
                    </div>
                  </div>  <!-- secondaryToolbar -->
                </div>
                {% if user_view_bool %}
                <div class="toolbarHorizontalGroup hiddenSmallView">
                  <div class="splitToolbarButtonSeparator" style="margin: 4px;"></div>
                  {% if not request.META.HTTP_REFERER or 'pdf/view' in request.META.HTTP_REFERER or 'accountlogin' in request.META.HTTP_REFERER %}
                  <button onclick="location.href='{% url 'pdf_overview' %}'" class="button1" title="Close">
                  {% else %}
                  <button onclick="location.href='{{ request.META.HTTP_REFERER }}'" class="button1" title="Close">
                  {% endif %}
                    <svg width="20px" height="20px" viewBox="0 0 24 24" fill="none" xmlns="http://www.w3.org/2000/svg">
                      <!-- Uploaded to: SVG Repo, www.svgrepo.com, Generator: SVG Repo Mixer Tools -->
                      <!-- source: https://www.svgrepo.com/svg/499592/close-x -->
                      <!-- license: PD -->
                      <path opacity="0.7" fill="currentColor" fill-rule="evenodd" clip-rule="evenodd" d="M5.29289 5.29289C5.68342 4.90237 6.31658 4.90237 6.70711 5.29289L12 10.5858L17.2929 5.29289C17.6834 4.90237 18.3166 4.90237 18.7071 5.29289C19.0976 5.68342 19.0976 6.31658 18.7071 6.70711L13.4142 12L18.7071 17.2929C19.0976 17.6834 19.0976 18.3166 18.7071 18.7071C18.3166 19.0976 17.6834 19.0976 17.2929 18.7071L12 13.4142L6.70711 18.7071C6.31658 19.0976 5.68342 19.0976 5.29289 18.7071C4.90237 18.3166 4.90237 17.6834 5.29289 17.2929L10.5858 12L5.29289 6.70711C4.90237 6.31658 4.90237 5.68342 5.29289 5.29289Z"/>
                    </svg>
                  </button>
                </div>
                {% endif %}
              </div>
            </div>
            <div id="loadingBar">
              <div class="progress">
                <div class="glimmer">
                </div>
              </div>
            </div>
          </div>
        </div>
        <div id="viewerContainer">
          <div id="viewer" class="pdfViewer"></div>
        </div>
      </div> <!-- mainContainer -->
      <div id="dialogContainer">
        <dialog id="passwordDialog">
          <div class="row">
            <label for="password" id="passwordText" data-l10n-id="pdfjs-password-label">Enter the password to open this PDF file:</label>
          </div>
          <div class="row">
            <input type="password" id="password" class="toolbarField">
          </div>
          <div class="buttonRow">
            <button id="passwordCancel" class="dialogButton" type="button"><span data-l10n-id="pdfjs-password-cancel-button">Cancel</span></button>
            <button id="passwordSubmit" class="dialogButton" type="button"><span data-l10n-id="pdfjs-password-ok-button">OK</span></button>
          </div>
        </dialog>
        <dialog class="dialog signatureDialog" id="addSignatureDialog" aria-labelledby="addSignatureDialogLabel">
          <span id="addSignatureDialogLabel"></span>
          <div id="addSignatureContainer" class="mainContainer">
            <div class="title">
              <span role="sectionhead" tabindex="0">Add a signature</span>
            </div>
            <div role="tablist" id="addSignatureOptions">
              <button id="addSignatureTypeButton" type="button" role="tab" aria-selected="true" aria-controls="addSignatureTypeContainer" tabindex="0">Type</button>
              <button id="addSignatureDrawButton" type="button" role="tab" aria-selected="false" aria-controls="addSignatureDrawContainer" tabindex="0">Draw</button>
              <button id="addSignatureImageButton" type="button" role="tab" aria-selected="false" aria-controls="addSignatureImageContainer" tabindex="-1">Image</button>
            </div>
            <div id="addSignatureActionContainer" data-selected="type">
              <div id="addSignatureTypeContainer" role="tabpanel" aria-labelledby="addSignatureTypeContainer">
                <input id="addSignatureTypeInput" type="text" tabindex="0" placeholder="Type your signature"></input>
              </div>
              <div id="addSignatureDrawContainer" role="tabpanel" aria-labelledby="addSignatureDrawButton" tabindex="-1">
                <svg id="addSignatureDraw" xmlns="http://www.w3.org/2000/svg" aria-labelledby="addSignatureDrawPlaceholder"></svg>
                <span id="addSignatureDrawPlaceholder">Draw your signature</span>
                <div id="thickness">
                  <div>
                    <label for="addSignatureDrawThickness">Thickness</label>
                    <input type="range" id="addSignatureDrawThickness" min="1" max="5" step="1" value="1" data-l10n-id="pdfjs-editor-add-signature-draw-thickness-range" data-l10n-args='{ "thickness": 1 }' tabindex="0">
                  </div>
                </div>
              </div>
              <div id="addSignatureImageContainer" role="tabpanel" aria-labelledby="addSignatureImageButton" tabindex="-1">
                <svg id="addSignatureImage" xmlns="http://www.w3.org/2000/svg" aria-labelledby="addSignatureImagePlaceholder"></svg>
                <div id="addSignatureImagePlaceholder">
                  <span>Drag a file here to upload</span>
                  <label id="addSignatureImageBrowse" for="addSignatureFilePicker" tabindex="0">
                    <a>Or browse image files</a>
                  </label>
                  <input id="addSignatureFilePicker" type="file"></input>
                </div>
              </div>
              <div id="addSignatureControls">
                <div id="horizontalContainer">
                  <div id="addSignatureDescriptionContainer">
                    <label for="addSignatureDescInput">Description (alt text)</label>
                    <span id="addSignatureDescription" class="inputWithClearButton">
                      <input id="addSignatureDescInput" type="text" tabindex="0"></input>
                      <button class="clearInputButton" type="button" tabindex="0" aria-hidden="true"></button>
                    </span>
                  </div>
                  <button id="clearSignatureButton" type="button" tabindex="0"><span>Clear signature</span></button>
                </div>
                <div id="addSignatureSaveContainer">
                  <input type="checkbox" id="addSignatureSaveCheckbox"></input>
                  <label for="addSignatureSaveCheckbox">Save Signature</label>
                  <span></span>
                  <span id="addSignatureSaveWarning" data-l10n-id="pdfjs-editor-add-signature-save-warning-message"></span>
                </div>
              </div>
              <div id="addSignatureError" hidden="true" class="messageBar">
                <div>
                  <div>
                    <span id="addSignatureErrorTitle" class="title" data-l10n-id="pdfjs-editor-add-signature-image-upload-error-title"></span>
                    <span id="addSignatureErrorDescription" class="description" data-l10n-id="pdfjs-editor-add-signature-image-upload-error-description"></span>
                  </div>
                  <button id="addSignatureErrorCloseButton" class="closeButton" type="button" tabindex="0"><span data-l10n-id="pdfjs-editor-add-signature-error-close-button"></span></button>
                </div>
              </div>
              <div class="dialogButtonsGroup">
                <button id="addSignatureCancelButton" type="button" class="secondaryButton" tabindex="0"><span>Cancel</span></button>
                <button id="addSignatureAddButton" type="button" class="primaryButton" disabled tabindex="0"><span>Add</span></button>
              </div>
            </div>
          </div>
        </dialog>
        <dialog class="dialog signatureDialog" id="editSignatureDescriptionDialog" aria-labelledby="editSignatureDescriptionTitle">
          <div id="editSignatureDescriptionContainer" class="mainContainer">
            <div class="title">
              <span id="editSignatureDescriptionTitle" role="sectionhead" data-l10n-id="pdfjs-editor-edit-signature-dialog-title" tabindex="0"></span>
            </div>
            <div id="editSignatureDescriptionAndView">
              <div id="editSignatureDescriptionContainer">
                <label for="editSignatureDescInput" data-l10n-id="pdfjs-editor-add-signature-description-label"></label>
                <span id="editSignatureDescription" class="inputWithClearButton">
                  <input id="editSignatureDescInput" type="text" data-l10n-id="pdfjs-editor-add-signature-description-input" tabindex="0"></input>
                  <button class="clearInputButton" type="button" tabindex="0" aria-hidden="true"></button>
                </span>
              </div>
              <svg id="editSignatureView" xmlns="http://www.w3.org/2000/svg"></svg>
            </div>
            <div class="dialogButtonsGroup">
              <button id="editSignatureCancelButton" type="button" class="secondaryButton" tabindex="0"><span data-l10n-id="pdfjs-editor-add-signature-cancel-button"></span></button>
              <button id="editSignatureUpdateButton" type="button" class="primaryButton" disabled tabindex="0"><span data-l10n-id="pdfjs-editor-edit-signature-update-button"></span></button>
            </div>
          </div>
        </dialog>
        <dialog id="printServiceDialog" style="min-width: 200px;">
          <div class="row">
            <span>Preparing document for printing...</span>
          </div>
          <div class="row">
            <progress value="0" max="100"></progress>
            <span data-l10n-id="pdfjs-print-progress-percent" data-l10n-args='{ "progress": 0 }' class="relative-progress">0%</span>
          </div>
          <div class="buttonRow">
            <button id="printCancel" class="dialogButton" type="button"><span>Cancel</span></button>
          </div>
        </dialog>
      </div>  <!-- dialogContainer -->
      <div id="editorUndoBar" class="messageBar" role="status" aria-labelledby="editorUndoBarMessage" tabindex="-1" hidden>
        <div>
          <div>
            <span id="editorUndoBarMessage" class="description"></span>
          </div>
          <button id="editorUndoBarUndoButton" class="undoButton" type="button" title="Undo">
            <span>Undo</span>
          </button>
          <button id="editorUndoBarCloseButton" class="closeButton" type="button" title="Close">
            <span>Close</span>
          </button>
        </div>
      </div> <!-- editorUndoBar -->
    </div> <!-- outerContainer -->
    <div id="printContainer"></div>
  </body>

  {% if not user_view_bool %}
  <div id="editorFreeTextButton"></div><div id="editorFreeTextColor"></div><div id="editorFreeTextFontSize"></div>
  <div id="editorFreeHighlightThickness"></div><div id="editorHighlightButton"></div>
  <div id="editorHighlightShowAll"></div><div id="editorInkButton"></div><div id="editorInkColor"></div>
  <div id="editorInkThickness"></div><div id="editorInkOpacity"></div>
  <div id="editorSignatureAddSignature"></div><div id="editorSignatureButton"></div>
  {% endif %}

  <div id="viewAttachments"></div><div id="viewLayers"></div><div id="altTextSave"></div>
  <div id="editorStampButton"></div><div id="editorStampAddImage"></div><div id="altTextDialog"></div>
  <div id="downloadButton"></div><div id="printButton"></div><div id="secondaryOpenFile"></div>
  <div id="pageRotateCw"></div><div id="pageRotateCcw"></div><div id="documentProperties"></div>
  <div id="documentPropertiesDialog"></div><div id="documentPropertiesClose"></div><div id="presentationMode"></div>
  <div id="descriptionButton"></div><div id="decorativeButton"></div><div id="altTextCancel"></div>
  <div id="imageAltTextSettings"></div><div id="viewBookmark"></div><div id="editorComment"></div>
  <div id="editorCommentButton"></div>
</html><|MERGE_RESOLUTION|>--- conflicted
+++ resolved
@@ -38,272 +38,7 @@
     <link rel="stylesheet" href="../../static/pdfjs/web/viewer.css">
     <link rel="stylesheet" href="{% static 'css/pdf_viewer.css' %}">
     <link rel="icon" type="image/x-icon" href="{% static 'images/logo_with_circle.svg' %}">
-<<<<<<< HEAD
-    <script src="../../static/pdfjs/web/viewer.mjs" type="module"></script>
-    <script>
-      // get the start page
-      var page_number = {{ current_page }};
-
-      // open pdf on the start page
-      window.addEventListener('load', function() {
-          PDFViewerApplication.initialBookmark = "page="+page_number;
-          {% if user_view_bool %}
-          PDFViewerApplication.open({ url: "{% url 'serve_pdf' pdf_id revision %}" });
-          {% else %}
-          PDFViewerApplication.open({ url: "{% url 'serve_shared_pdf' shared_pdf_id revision %}" });
-          {% endif %}
-          // overwrite setTitle so that PdfDing controls the tab's title
-          PDFViewerApplication.setTitle = function set_new_title(new_title) {
-            const editorIndicator = this._hasAnnotationEditors;
-            document.title = `${editorIndicator ? "* " : ""}${"{{ tab_title }}"}`;
-          }
-      });
-
-      // set properties
-      document.addEventListener("webviewerloaded", () => {
-        PDFViewerApplicationOptions.set('disablePreferences', true); // needed otherwise settings are not overwritten
-        PDFViewerApplicationOptions.set('disableHistory', true); // disable browsing history, clicking on chapters does not open new page
-        PDFViewerApplicationOptions.set('viewOnLoad', 1  ); // disable remembering page
-        PDFViewerApplicationOptions.set("workerSrc", "../../static/pdfjs/build/pdf.worker.mjs");
-      });
-
-      {% if user_view_bool %}
-      // check every 3 seconds if remote page needs updating
-      setInterval(update_remote_page, 3000);
-
-      // function for updating the remote page
-      function update_remote_page() {
-        if (PDFViewerApplication.pdfViewer.currentPageNumber != page_number) {
-          page_number = PDFViewerApplication.pdfViewer.currentPageNumber;
-          set_current_page(page_number);
-        }
-      }
-      {% endif %}
-
-      function set_current_page(current_page) {
-        var form_data = new FormData();
-        form_data.append('pdf_id', '{{ pdf_id }}')
-        form_data.append('current_page', current_page)
-
-        fetch("{% url 'update_page'%}", {
-          method: "POST",
-          body: form_data,
-          headers: {
-            'X-CSRFToken': '{{ csrf_token }}',
-          },
-        });
-      }
-
-      // Mobile swipe gestures for page navigation
-      document.addEventListener('DOMContentLoaded', function() {
-        const viewerContainer = document.getElementById('viewerContainer');
-        let startX = null;
-        let startY = null;
-        const threshold = 50; // Minimum swipe distance
-        
-        function handleTouchStart(e) {
-          const touch = e.touches[0];
-          startX = touch.clientX;
-          startY = touch.clientY;
-        }
-        
-        function handleTouchEnd(e) {
-          if (!startX || !startY) return;
-          
-          const touch = e.changedTouches[0];
-          const deltaX = touch.clientX - startX;
-          const deltaY = touch.clientY - startY;
-          
-          // Only trigger if horizontal swipe is larger than vertical
-          if (Math.abs(deltaX) > Math.abs(deltaY) && Math.abs(deltaX) > threshold) {
-            if (deltaX > 0) {
-              // Swipe right - previous page
-              PDFViewerApplication.pdfViewer.previousPage();
-            } else {
-              // Swipe left - next page
-              PDFViewerApplication.pdfViewer.nextPage();
-            }
-          }
-          
-          startX = null;
-          startY = null;
-        }
-        
-        if (viewerContainer) {
-          viewerContainer.addEventListener('touchstart', handleTouchStart, {passive: true});
-          viewerContainer.addEventListener('touchend', handleTouchEnd, {passive: true});
-        }
-        
-        // Mobile-specific PDF.js optimizations
-        document.addEventListener("webviewerloaded", () => {
-          // Enable touch navigation
-          PDFViewerApplicationOptions.set('enableWebGL', false); // Better mobile performance
-          PDFViewerApplicationOptions.set('useOnlyCssZoom', true); // Smoother zoom on mobile
-          
-          // Auto-fit on mobile devices
-          if (window.innerWidth <= 768) {
-            PDFViewerApplicationOptions.set('defaultZoomValue', 'page-fit');
-          }
-        });
-      });
-
-      {% if user_view_bool %}
-      // send file via the fetch api to the backend
-      function send_pdf_file(file) {
-        var form_data = new FormData();
-        form_data.append('updated_pdf', file);
-        form_data.append('pdf_id', '{{ pdf_id }}')
-
-        fetch("{% url 'update_pdf'%}", {
-          method: "POST",
-          body: form_data,
-          headers: {
-            'X-CSRFToken': '{{ csrf_token }}',
-          },
-        });
-      }
-
-      // function for updating the pdf file in the backend
-      async function update_pdf() {
-        if (PDFViewerApplication._saveInProgress) {
-          return;
-        }
-        PDFViewerApplication._saveInProgress = true;
-        await PDFViewerApplication.pdfScriptingManager.dispatchWillSave();
-
-        try {
-          const data = await PDFViewerApplication.pdfDocument.saveDocument();
-          const updated_pdf = new Blob([data], {type: "application/pdf"});
-          send_pdf_file(updated_pdf);
-          PDFViewerApplication._hasAnnotationEditors = false;
-          // removes "*" from the tab title in order to signal that the file was successfully saved
-          PDFViewerApplication.setTitle("{{ tab_title }}");
-        } catch (reason) {
-          console.error(`Error when saving the document: ${reason.message}`);
-        } finally {
-          await PDFViewerApplication.pdfScriptingManager.dispatchDidSave();
-          PDFViewerApplication._saveInProgress = false;
-        }
-      }
-      {% endif %}
-    </script>
     <style>
-      /* Enhanced mobile responsiveness */
-      @media all and (max-width: 900px){
-        #outerContainer .hiddenMediumView{
-          display:none !important;
-        }
-        #outerContainer .visibleMediumView:not(.hidden, [hidden]){
-          display:inline-block !important;
-        }
-        
-        /* Improve sidebar on tablets */
-        #sidebarContainer {
-          width: 280px !important;
-        }
-        
-        /* Better toolbar spacing */
-        #toolbarViewer {
-          padding: 0 8px !important;
-        }
-      }
-      
-      @media all and (max-width: 750px){
-        .hiddenSmallView,
-        .hiddenSmallView *{
-          display:none !important;
-        }
-        #toolbarContainer #toolbarViewer .toolbarButtonSpacer{
-          width:0;
-        }
-        
-        /* Mobile-specific improvements */
-        #sidebarContainer {
-          width: 250px !important;
-        }
-        
-        #toolbarViewer {
-          padding: 0 4px !important;
-          min-height: 44px !important; /* Touch-friendly height */
-        }
-        
-        /* Larger touch targets for mobile */
-        .toolbarButton {
-          min-width: 44px !important;
-          min-height: 44px !important;
-          padding: 8px !important;
-        }
-        
-        /* Better zoom controls for mobile */
-        #scaleSelect {
-          min-height: 40px !important;
-          font-size: 14px !important;
-        }
-        
-        /* Page number input improvements */
-        #pageNumber {
-          min-height: 40px !important;
-          min-width: 60px !important;
-          font-size: 16px !important; /* Prevent zoom on iOS */
-          text-align: center !important;
-        }
-      }
-      
-      @media all and (max-width: 480px){
-        /* Extra small mobile devices */
-        #sidebarContainer {
-          width: 200px !important;
-        }
-        
-        #toolbarViewer {
-          flex-wrap: wrap !important;
-          gap: 4px !important;
-        }
-        
-        /* Stack toolbar elements on very small screens */
-        #toolbarViewerMiddle {
-          order: 3 !important;
-          width: 100% !important;
-          justify-content: center !important;
-          margin-top: 4px !important;
-        }
-        
-        /* Compact page navigation */
-        #pageNumber {
-          min-width: 50px !important;
-        }
-        
-        #numPages {
-          font-size: 12px !important;
-        }
-      }
-      
-      /* Touch improvements for all mobile devices */
-      @media (hover: none) and (pointer: coarse) {
-        /* Increase tap targets */
-        .toolbarButton, button {
-          min-height: 44px !important;
-          min-width: 44px !important;
-        }
-        
-        /* Better scroll behavior */
-        #viewerContainer {
-          -webkit-overflow-scrolling: touch !important;
-          scroll-behavior: smooth !important;
-        }
-        
-        /* Prevent zoom on double tap */
-        #viewer {
-          touch-action: pan-x pan-y !important;
-        }
-      }
-      select:hover option:hover {
-          background-color: red !important;
-          color: white !important;
-      }
-=======
-    <style>
->>>>>>> 846a96c1
       :root{
 
         /* elements using the theme color */
@@ -334,65 +69,6 @@
       .logo {
          background: rgb({{ theme_color }});
       }
-<<<<<<< HEAD
-      
-      /* Center PDF viewer on desktop while maintaining mobile support */
-      @media (min-width: 1024px) {
-        #outerContainer {
-          max-width: 1400px !important;
-          margin: 0 auto !important;
-          box-shadow: 0 0 20px rgba(0, 0, 0, 0.1) !important;
-        }
-        
-        body {
-          background-color: rgba({{ primary_color }}, 0.3) !important;
-        }
-      }
-      
-      @media (min-width: 1200px) {
-        #outerContainer {
-          max-width: 1600px !important;
-        }
-      }
-      
-      /* Ensure mobile responsiveness is preserved */
-      @media (max-width: 1023px) {
-        #outerContainer {
-          max-width: 100% !important;
-          margin: 0 !important;
-          box-shadow: none !important;
-        }
-        
-        body {
-          background-color: rgb({{ primary_color }}) !important;
-        }
-      }
-      
-      /* PDF page styling with black borders */
-      #viewerContainer > #viewer .page {
-        border: 1px solid #000000 !important;
-        box-shadow: 0 2px 8px rgba(0, 0, 0, 0.15) !important;
-        margin: 8px !important;
-      }
-      
-      /* Center PDF viewer horizontally for all zoom levels */
-      #viewerContainer {
-        display: flex !important;
-        justify-content: center !important;
-      }
-      
-      #viewer {
-        display: flex !important;
-        flex-direction: column !important;
-        align-items: center !important;
-      }
-      
-      {% if request.user.profile.pdf_inverted_mode == 'Enabled' %}
-      #viewerContainer > #viewer .page {
-        filter: grayscale(100%);
-        filter: invert(80%);
-        border: 1px solid #ffffff !important; /* White border for inverted mode */
-=======
       #addSignatureDialog {
         --tab-text-active-color: rgb({{ theme_color }});
         --tab-top-line-active-color: rgb({{ theme_color }});
@@ -402,7 +78,6 @@
         --button-primary-bg-color: rgb({{ theme_color }});
         --button-primary-hover-bg-color: rgb({{ theme_color }} / 0.9);
         --clear-signature-button-bg-hover: rgb({{ theme_color }});
->>>>>>> 846a96c1
       }
     </style>
     <script>
