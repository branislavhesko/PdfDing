from datetime import datetime, timezone

from base import base_views
from django.conf import settings
from django.contrib import messages
from django.contrib.auth.decorators import login_not_required
from django.db.models import Q, QuerySet
from django.db.models.functions import Lower
from django.forms import ValidationError
from django.http import FileResponse, HttpRequest, HttpResponse
from django.shortcuts import redirect, render
from django.views import View
from django_htmx.http import HttpResponseClientRedirect, HttpResponseClientRefresh
from pdf import forms, service
from pdf.models import Pdf, PdfComment, PdfHighlight, Tag, Folder
from pdf.service import PdfProcessingServices
from rapidfuzz import fuzz, utils
from users.models import Profile
from users.service import get_demo_pdf, get_viewer_theme_and_color


class BasePdfMixin:
    obj_name = 'pdf'


class AddPdfMixin(BasePdfMixin):
    def __init__(self):
        self.template_name = 'add_pdf.html'
        if settings.DEMO_MODE:  # pragma: no cover
            self.form = forms.AddFormNoFile
        else:
            self.form = forms.AddForm

    def get_context_get(self, _, __):
        """Get the context needed to be passed to the template containing the form for adding a PDF."""

        context = {'form': self.form}

        return context

    @staticmethod
    def obj_save(form: forms.AddForm | forms.AddFormNoFile, request: HttpRequest, __):
        """Save the PDF based on the submitted form."""

        name = form.data['name']
        description = form.data.get('description', '')
        notes = form.data.get('notes', '')
        tag_string = form.data.get('tag_string', '')
        file_directory = form.data.get('file_directory', '')
        profile = request.user.profile

        if settings.DEMO_MODE:
            pdf_file = get_demo_pdf()
        else:
            pdf_file = form.files['file']

        if form.data.get('use_file_name'):
            name = service.create_unique_name_from_file(pdf_file, request.user.profile)

        service.PdfProcessingServices.create_pdf(
            name=name,
            owner=profile,
            pdf_file=pdf_file,
            description=description,
            notes=notes,
            tag_string=tag_string,
            file_directory=file_directory,
        )


class BulkAddPdfMixin(BasePdfMixin):
    def __init__(self):
        self.template_name = 'bulk_add_pdf.html'
        if settings.DEMO_MODE:  # pragma: no cover
            self.form = forms.BulkAddFormNoFile
        else:
            self.form = forms.BulkAddForm

    def get_context_get(self, _, __):
        """Get the context needed to be passed to the template containing the form for bulk adding PDFs."""

        context = {'form': self.form}

        return context

    @staticmethod
    def obj_save(form: forms.BulkAddForm | forms.BulkAddFormNoFile, request: HttpRequest, __):
        """Save the multiple PDFs based on the submitted form."""

        profile = request.user.profile
        description = form.data.get('description', '')
        notes = form.data.get('notes', '')
        tag_string = form.data.get('tag_string', '')
        file_directory = form.data.get('file_directory', '')

        if form.data.get('skip_existing'):
            pdf_info_list = service.get_pdf_info_list(profile)
        else:
            pdf_info_list = []

        if settings.DEMO_MODE:
            files = [get_demo_pdf()]
        else:
            files = form.files.getlist('file')

        for file in files:
            # add file unless skipping existing is set and a PDF with the same name and file size already exists
            if not (
                form.data.get('skip_existing') and (service.create_name_from_file(file), file.size) in pdf_info_list
            ):
                pdf_name = service.create_unique_name_from_file(file, profile)

                service.PdfProcessingServices.create_pdf(
                    name=pdf_name,
                    owner=profile,
                    pdf_file=file,
                    description=description,
                    notes=notes,
                    file_directory=file_directory,
                    tag_string=tag_string,
                )


class OverviewMixin(BasePdfMixin):
    overview_page_name = 'pdf_overview/overview_page'

    @staticmethod
    def get_sorting(request: HttpRequest):
        """Get the sorting of the overview page."""

        profile = request.user.profile

        sorting_dict = {
            'Newest': '-creation_date',
            'Oldest': 'creation_date',
            'Name_asc': Lower('name'),
            'Name_desc': Lower('name').desc(),
            'Least_viewed': 'views',
            'Most_viewed': '-views',
            'Recently_viewed': '-last_viewed_date',
        }

        return sorting_dict[profile.pdf_sorting]

    @classmethod
    def filter_objects(cls, request: HttpRequest) -> QuerySet:
        """Filter the PDFs when performing a search in the overview."""

        pdfs = request.user.profile.pdf_set

        search = request.GET.get('search', '')
        tags = request.GET.get('tags', [])
        folder_id = request.GET.get('folder', '')

        # filter for starred or archived pdfs
        pdf_selection = request.GET.get('selection', '')

        if pdf_selection == 'archived':
            pdfs = pdfs.filter(archived=True)
        else:
            pdfs = pdfs.filter(archived=False)
            if pdf_selection == 'starred':
                pdfs = pdfs.filter(starred=True)

        if tags:
            tags = tags.split(' ')

        for tag in tags:
            pdfs = pdfs.filter(Q(tags__name=tag) | Q(tags__name__startswith=f'{tag}/')).distinct()

        # Filter by folder
        if folder_id == 'root':
            pdfs = pdfs.filter(folder__isnull=True)
        elif folder_id:
            try:
                folder = Folder.objects.get(id=folder_id, owner=request.user.profile)
                pdfs = pdfs.filter(folder=folder)
            except Folder.DoesNotExist:
                pass  # Invalid folder ID, ignore filter

        if search:
            pdfs = cls.fuzzy_filter_pdfs(pdfs, search)

        return pdfs

    @staticmethod
    def fuzzy_filter_pdfs(pdfs: QuerySet, search: str) -> QuerySet:
        fuzzy_result = []

        for pdf in pdfs:
            w_ratio = fuzz.WRatio(search, pdf.name, processor=utils.default_process)
            partial_ratio = fuzz.partial_ratio(search, pdf.name, processor=utils.default_process)

            # better to be a bit more strict regarding this so we avoid false positives
            if (w_ratio + partial_ratio) / 2 > 85 or partial_ratio > 95:
                fuzzy_result.append(pdf.id)

        pdfs = pdfs.filter(id__in=fuzzy_result)

        return pdfs

    @staticmethod
    def get_extra_context(request: HttpRequest) -> dict:
        """get further information that needs to be passed to the template."""

        tag_query = request.GET.get('tags', [])
        if tag_query:
            tag_query = tag_query.split(' ')

        if request.GET.get('selection', '') in ['starred', 'archived']:
            special_pdf_selection = request.GET.get('selection')
            page = f'pdf_overview_{special_pdf_selection}'

        else:
            special_pdf_selection = ''
            page = 'pdf_overview'

        # Get folder info
        current_folder_id = request.GET.get('folder', '')
        current_folder = None
        if current_folder_id and current_folder_id != 'root':
            try:
                current_folder = Folder.objects.get(id=current_folder_id, owner=request.user.profile)
            except Folder.DoesNotExist:
                pass

        folders = Folder.objects.filter(owner=request.user.profile).select_related('parent')

        extra_context = {
            'layout': request.user.profile.layout,
            'needs_nagging': request.user.profile.needs_nagging,
            'page': page,
            'search_query': request.GET.get('search', ''),
            'special_pdf_selection': special_pdf_selection,
            'tag_info_dict': service.TagServices.get_tag_info_dict(request.user.profile),
<<<<<<< HEAD
            'page': page,
            'layout': request.user.profile.layout,
            'current_folder': current_folder,
            'current_folder_id': current_folder_id,
            'folders': folders,
=======
            'tag_query': tag_query,
>>>>>>> 846a96c1
        }

        return extra_context


class PdfMixin(BasePdfMixin):
    @staticmethod
    @service.check_object_access_allowed
    def get_object(request: HttpRequest, pdf_id: str):
        """Get the pdf specified by the ID"""

        user_profile = request.user.profile
        pdf = user_profile.pdf_set.get(id=pdf_id)

        return pdf


class TagMixin:
    @staticmethod
    @service.check_object_access_allowed
    def get_tag_by_name(request: HttpRequest, identifier: str):
        """Get the tag specified by the name"""

        user_profile = request.user.profile
        tag = user_profile.tag_set.filter(name__iexact=identifier).first()

        return tag

    @staticmethod
    @service.check_object_access_allowed
    def get_tags_by_name(request: HttpRequest, identifier: str):
        """Get the pdf specified by the name and its children"""

        user_profile = request.user.profile

        tag_exact = user_profile.tag_set.filter(name__iexact=identifier).first()

        if tag_exact:
            tags = [tag_exact]
        else:
            tags = []

        tags.extend(user_profile.tag_set.filter(name__istartswith=f'{identifier}/'))

        return tags


class EditPdfMixin(PdfMixin):
    obj_class = Pdf
    fields_requiring_extra_processing = ['file_directory', 'name', 'tags']

    @staticmethod
    def get_edit_form_dict():
        """Get the forms of the fields that can be edited as a dict."""

        form_dict = {
            'description': forms.DescriptionForm,
            'name': forms.NameForm,
            'tags': forms.PdfTagsForm,
            'notes': forms.NotesForm,
            'file_directory': forms.FileDirectoryForm,
        }

        return form_dict

    def get_edit_form_get(self, field_name: str, pdf: Pdf):
        """Get the form belonging to the specified field."""

        form_dict = self.get_edit_form_dict()

        initial_dict = {
            'name': {'name': pdf.name},
            'description': {'description': pdf.description},
            'notes': {'notes': pdf.notes},
            'file_directory': {'file_directory': pdf.file_directory},
            'tags': {'tag_string': ' '.join(sorted([tag.name for tag in pdf.tags.all()]))},
        }

        form = form_dict[field_name](initial=initial_dict[field_name])

        return form

    @classmethod
    def process_field(cls, field_name: str, pdf: Pdf, request: HttpRequest, form_data: dict):
        """Process fields that are not covered in the base edit view."""

        if field_name == 'tags':
            tag_string = form_data.get('tag_string', '')
            tag_names = Tag.parse_tag_string(tag_string)

            # check if tag needs to be deleted
            for tag in pdf.tags.all():
                if tag.name not in tag_names and tag.pdf_set.count() == 1:
                    tag.delete()

            tags = service.TagServices.process_tag_names(tag_names, request.user.profile)

            pdf.tags.set(tags)

        elif field_name == 'name':
            existing_obj = cls.obj_class.objects.filter(
                owner=request.user.profile, name__iexact=form_data.get('name').strip()
            ).first()

            if existing_obj and str(existing_obj.id) != str(pdf.id):
                messages.warning(request, 'This name is already used by another PDF!')
            else:
                service.PdfProcessingServices.process_renaming_pdf(pdf)

        elif field_name == 'file_directory':
            service.PdfProcessingServices.process_renaming_pdf(pdf)


class AnnotationOverviewMixin:
    obj_name = 'pdf_annotation'
    overview_page_name = 'pdf_annotation_overview/overview_page'

    @staticmethod
    def get_sorting(request: HttpRequest):  # pragma: no cover
        """Get the sorting of the overview page."""

        profile = request.user.profile

        sorting_dict = {
            'Newest': '-creation_date',
            'Oldest': 'creation_date',
        }

        return sorting_dict[profile.annotation_sorting]


class HighlightOverviewMixin(AnnotationOverviewMixin):
    @staticmethod
    def filter_objects(request: HttpRequest) -> QuerySet:
        """
        Filter the PDF highlights in the overview. As there is no filtering needed this is just a dummy function.
        """

        highlights = PdfHighlight.objects.filter(pdf__owner=request.user.profile)

        return highlights

    @staticmethod
    def get_extra_context(_) -> dict:  # pragma: no cover
        """get further information that needs to be passed to the template."""

        return {
            'page': 'pdf_highlight_overview',
            'get_next_overview_page': 'get_next_pdf_highlight_overview_page',
            'kind': 'highlights',
        }


class CommentOverviewMixin(AnnotationOverviewMixin):
    @staticmethod
    def filter_objects(request: HttpRequest) -> QuerySet:
        """
        Filter the PDF comments in the overview. As there is no filtering needed this is just a dummy function.
        """

        comments = PdfComment.objects.filter(pdf__owner=request.user.profile)

        return comments

    @staticmethod
    def get_extra_context(_) -> dict:  # pragma: no cover
        """get further information that needs to be passed to the template."""

        return {
            'page': 'pdf_comment_overview',
            'get_next_overview_page': 'get_next_pdf_comment_overview_page',
            'kind': 'comments',
        }


class DetailsAnnotationOverviewMixin(AnnotationOverviewMixin):
    obj_name = 'pdf_details_annotation'


class DetailsHighlightOverviewMixin(DetailsAnnotationOverviewMixin, PdfMixin):
    @classmethod
    def filter_objects(cls, request: HttpRequest, identifier: str) -> QuerySet:
        """
        Filter the highlights of a single pdf.
        """

        pdf = cls.get_object(request, identifier)

        highlights = pdf.pdfhighlight_set.all()

        return highlights

    @classmethod
    def get_extra_context(cls, request: HttpRequest, identifier) -> dict:  # pragma: no cover
        """get further information that needs to be passed to the template."""

        pdf = cls.get_object(request, identifier)

        return {
            'page': 'pdf_details_highlights',
            'get_next_overview_page': 'get_next_pdf_details_highlight_overview_page',
            'pdf': pdf,
            'kind': 'highlights',
        }


class DetailsCommentOverviewMixin(DetailsAnnotationOverviewMixin, PdfMixin):
    @classmethod
    def filter_objects(cls, request: HttpRequest, identifier: str) -> QuerySet:
        """
        Filter the comments of a single pdf.
        """

        pdf = cls.get_object(request, identifier)

        comments = pdf.pdfcomment_set.all()

        return comments

    @classmethod
    def get_extra_context(cls, request: HttpRequest, identifier) -> dict:  # pragma: no cover
        """get further information that needs to be passed to the template."""

        pdf = cls.get_object(request, identifier)

        return {
            'page': 'pdf_details_comments',
            'get_next_overview_page': 'get_next_pdf_details_comment_overview_page',
            'pdf': pdf,
            'kind': 'comments',
        }


@login_not_required
def redirect_to_overview(request: HttpRequest):  # pragma: no cover
    """
    Simple view for redirecting to the pdf overview. This is used when the root url is accessed.

    GET: Redirect to the PDF overview page.
    """

    return redirect('pdf_overview')


class ViewerView(PdfMixin, View):
    """The view responsible for displaying the PDF file specified by the PDF id in the browser."""

    def get(self, request: HttpRequest, identifier: str):
        """Display the PDF file in the browser"""

        # increase view counter by 1
        pdf = self.get_object(request, identifier)
        pdf.views += 1
        pdf.last_viewed_date = datetime.now(timezone.utc)
        pdf.save()

        theme, theme_color = get_viewer_theme_and_color(request.user.profile)

        page = request.GET.get('page')

        if page:
            current_page = page
        else:
            current_page = pdf.current_page

        return render(
            request,
            'viewer.html',
            {
                'current_page': current_page,
                'pdf_id': identifier,
                'revision': pdf.revision,
                'tab_title': pdf.name,
                'theme': theme,
                'theme_color': theme_color,
                'user_view_bool': True,
                'keep_screen_awake': request.user.profile.pdf_keep_screen_awake,
            },
        )


class GetNotes(PdfMixin, View):
    """View for getting a pdf's markdown notes as html, so it can be displayed via htmx."""

    def get(self, request: HttpRequest, identifier: str):
        """Get a pdf's markdown notes as html"""

        if request.htmx:
            pdf = self.get_object(request, identifier)

            return render(request, 'partials/notes.html', {'pdf_notes': pdf.notes_html})

        return redirect('pdf_overview')


class UpdatePage(PdfMixin, View):
    """
    View for updating the current page of the viewed PDF. This is triggered everytime the page the user changes the
    displayed page in the browser.
    """

    def post(self, request: HttpRequest):
        """Change the current page."""

        pdf_id = request.POST.get('pdf_id')
        pdf = self.get_object(request, pdf_id)

        # update current page
        current_page = request.POST.get('current_page')
        pdf.current_page = current_page
        pdf.save()

        return HttpResponse(status=200)


class UpdatePdf(PdfMixin, View):
    """
    View for updating the PDF file. This is triggered everytime the user saves a modified PDF.
    """

    def post(self, request: HttpRequest):
        """Change the current page."""

        pdf_id = request.POST.get('pdf_id')
        pdf = self.get_object(request, pdf_id)

        if settings.DEMO_MODE:
            updated_pdf = get_demo_pdf()
        else:
            updated_pdf = request.FILES.get('updated_pdf')
        try:
            # make sure a valid pdf is sent
            updated_pdf = forms.CleanHelpers.clean_file(updated_pdf)
            pdf.file = updated_pdf
            pdf.revision += 1
            pdf.save()

            PdfProcessingServices.set_highlights_and_comments(pdf)

            return HttpResponse(status=200)
        except ValidationError:
            return HttpResponse(status=422)


class Overview(OverviewMixin, base_views.BaseOverview):
    """
    View for the PDF overview page. This view performs the searching and sorting of the PDFs. It's also responsible for
    paginating the PDFs.
    """

    def do_extra_action(self, request: HttpRequest):
        """When nagging modal is shown, set last time nagged to current datetime"""

        profile = request.user.profile

        if profile.needs_nagging:
            profile.last_time_nagged = datetime.now(tz=timezone.utc)
            profile.save()


class OverviewQuery(BasePdfMixin, base_views.BaseOverviewQuery):
    """View for performing searches and sorting on the PDF overview page."""


class Serve(PdfMixin, base_views.BaseServe):
    """View used for serving PDF files specified by the PDF id"""


class Add(AddPdfMixin, base_views.BaseAdd):
    """View for adding new PDF files."""


class BulkAdd(BulkAddPdfMixin, base_views.BaseAdd):
    """View for bulk adding new PDF files."""


class Details(PdfMixin, base_views.BaseDetails):
    """View for displaying the details page of a PDF."""


class Edit(EditPdfMixin, base_views.BaseDetailsEdit):
    """
    The view for editing a PDF's name, tags and description. The field, that is to be changed, is specified by the
    'field' argument.
    """


class HighlightOverview(HighlightOverviewMixin, base_views.BaseOverview):
    """
    View for the PDF highlight overview page. This view performs sorting of the PDFs highlights. It's also responsible
    for paginating the PDF highlights.
    """


class CommentOverview(CommentOverviewMixin, base_views.BaseOverview):
    """
    View for the PDF comment overview page. This view performs sorting of the PDFs comments. It's also responsible
    for paginating the PDF comments.
    """


class DetailsHighlightOverview(DetailsHighlightOverviewMixin, base_views.BaseOverview):
    """
    View for the highlights of a single pdf. This view performs sorting of the PDFs highlights. It's also responsible
    for paginating the PDF highlights.
    """


class DetailsCommentOverview(DetailsCommentOverviewMixin, base_views.BaseOverview):
    """
    View for the comments of a single pdf. This view performs sorting of the PDFs comments. It's also responsible
    for paginating the PDF comments.
    """


class Delete(PdfMixin, base_views.BaseDelete):
    """View for deleting the PDF specified by its ID."""

    def get(self, request: HttpRequest, identifier: str):
        """Triggered by htmx. Display an inline form for deleting the pdf."""

        if request.htmx:
            pdf = self.get_object(request, identifier)

            return render(
                request,
                'partials/delete_pdf.html',
                {'pdf_id': identifier, 'pdf_name': pdf.name},
            )

        return redirect('pdf_overview')


class Download(PdfMixin, base_views.BaseDownload):
    """View for downloading the PDF specified by the ID."""


class ServeThumbnail(PdfMixin, base_views.BaseServe):
    """View used for serving the thumbnail specified by the PDF id"""

    @staticmethod
    def get_file_path(pdf):  # pragma: no cover
        return pdf.thumbnail.name


class ServePreview(PdfMixin, base_views.BaseServe):
    """View used for serving the preview specified by the PDF id"""

    @staticmethod
    def get_file_path(pdf):  # pragma: no cover
        return pdf.preview.name


class ShowPreview(PdfMixin, View):
    """The view for showing the preview of a PDF in the overview."""

    def get(self, request: HttpRequest, identifier: str):
        """Get a pdf's preview as html"""

        if request.htmx:
            pdf = self.get_object(request, identifier)

            if pdf.preview:
                preview_available = True
            else:
                preview_available = False
            return render(request, 'partials/preview.html', {'pdf_id': pdf.id, 'preview_available': preview_available})

        return redirect('pdf_overview')


class EditTag(TagMixin, View):
    """
    The view for editing the name of a tag in the overview.
    """

    def get(self, request: HttpRequest):
        """Triggered by htmx. Display an inline form for editing the tag name."""

        if request.htmx:
            tag_name = request.GET.get('tag_name', '')

            return render(
                request,
                'partials/tag_name_form.html',
                {'tag_name': tag_name, 'form': forms.TagNameForm(initial={'name': tag_name})},
            )

        return redirect('pdf_overview')

    def post(self, request: HttpRequest):
        """
        POST: Change the Tag name.
        """

        redirect_url = request.META.get('HTTP_REFERER', 'pdf_overview')
        user_profile = request.user.profile
        original_tag_name = request.POST.get('current_name', '')
        form = forms.TagNameForm(request.POST)

        if form.is_valid():
            new_name = form.data.get('name')

            if user_profile.tag_tree_mode:
                tags = self.get_tags_by_name(request, original_tag_name)

                for tag in tags:
                    # change
                    new_tag_name = new_name
                    if tag.name != new_name:
                        new_tag_name = tag.name.replace(original_tag_name, new_tag_name)

                    self.rename_tag(tag, new_tag_name, user_profile)
            else:
                tag = self.get_tag_by_name(request, original_tag_name)
                self.rename_tag(tag, new_name, user_profile)

            redirect_url = service.TagServices.adjust_referer_for_tag_view(redirect_url, original_tag_name, new_name)
        else:
            try:
                messages.warning(request, dict(form.errors)['name'][0])
            except:  # noqa # pragma: no cover
                messages.warning(request, 'Input is not valid!')

        return redirect(redirect_url)

    @staticmethod
    def rename_tag(tag: Tag, new_tag_name: str, profile: Profile):
        """
        Rename a tag. If tag name already exist merge.
        """

        existing_tag = profile.tag_set.filter(name__iexact=new_tag_name).first()

        # if there is already a tag with the same name, delete the tag and add the existing tag to the pdfs
        if existing_tag and str(existing_tag.id) != tag.id:
            pdfs = profile.pdf_set
            pdfs_with_tag = pdfs.filter(tags__id=tag.id)

            for pdf_with_tag in pdfs_with_tag:
                # we are safe to use add, even if the pdf already has the tag as the documentation states:
                # Using add() on a relation that already exists won’t duplicate the relation,
                # but it will still trigger signals.
                pdf_with_tag.tags.add(existing_tag)
            tag.delete()
        else:
            tag.name = new_tag_name
            tag.save()


class DeleteTag(TagMixin, View):
    """View for deleting the tag specified by its ID."""

    def post(self, request: HttpRequest):
        """Delete the specified tag."""

        redirect_url = request.META.get('HTTP_REFERER', 'pdf_overview')

        if request.htmx:
            tag_name = request.POST.get('tag_name', '')

            if request.user.profile.tag_tree_mode:
                tags = self.get_tags_by_name(request, tag_name)
            else:
                tags = [self.get_tag_by_name(request, tag_name)]

            for tag in tags:
                tag.delete()

            redirect_url = service.TagServices.adjust_referer_for_tag_view(redirect_url, tag_name, '')

            return HttpResponseClientRedirect(redirect_url)

        return redirect(redirect_url)


class Star(PdfMixin, View):
    """View for starring and unstarring pdfs."""

    def post(self, request: HttpRequest, identifier: str):
        """Star or unstar the specified pdf."""

        if request.htmx:
            pdf = self.get_object(request, identifier)
            pdf.starred = not pdf.starred

            # starred pdfs will be unarchived
            if pdf.archived:
                pdf.archived = False

            pdf.save()

            return HttpResponseClientRefresh()

        return redirect('pdf_overview')


class Archive(PdfMixin, View):
    """View for archiving and unarchiving pdfs."""

    def post(self, request: HttpRequest, identifier: str):
        """Archive or unarchive the specified pdf."""

        if request.htmx:
            pdf = self.get_object(request, identifier)
            pdf.archived = not pdf.archived

            # archived pdfs cannot be starred
            if pdf.starred:
                pdf.starred = False

            pdf.save()

            return HttpResponseClientRefresh()

        return redirect('pdf_overview')


class ExportAnnotations(View, PdfMixin):
    """View for exporting annotations to yaml and downloading the file."""

    def get(self, request: HttpRequest, kind: str, identifier: str = ''):
        """Return the exported annotations yaml as a FileResponse."""

        if kind not in ['comments', 'highlights']:  # pragma: no cover
            return redirect('pdf_overview')
        else:
            profile = request.user.profile

            if identifier:
                pdf = PdfMixin.get_object(request, identifier)
                PdfProcessingServices.export_annotations(profile, kind, pdf)
            else:
                PdfProcessingServices.export_annotations(profile, kind)

            export_path = PdfProcessingServices.get_annotation_export_path(str(profile.user.id))
            response = FileResponse(open(export_path, 'rb'), as_attachment=True, filename='export.yaml')

            # delete the file
            export_path.unlink()

            return response<|MERGE_RESOLUTION|>--- conflicted
+++ resolved
@@ -233,15 +233,10 @@
             'search_query': request.GET.get('search', ''),
             'special_pdf_selection': special_pdf_selection,
             'tag_info_dict': service.TagServices.get_tag_info_dict(request.user.profile),
-<<<<<<< HEAD
-            'page': page,
-            'layout': request.user.profile.layout,
+            'tag_query': tag_query,
             'current_folder': current_folder,
             'current_folder_id': current_folder_id,
             'folders': folders,
-=======
-            'tag_query': tag_query,
->>>>>>> 846a96c1
         }
 
         return extra_context
